package ui

import (
	"fmt"

<<<<<<< HEAD
=======
	"github.com/fatih/color"
>>>>>>> 2000a9e8
	"github.com/jroimartin/gocui"
)

type StatusView struct {
	Name string
	gui  *gocui.Gui
	view *gocui.View
}

func NewStatusView(name string, gui *gocui.Gui) (statusview *StatusView) {
	statusview = new(StatusView)

	// populate main fields
	statusview.Name = name
	statusview.gui = gui

	return statusview
}

func (view *StatusView) Setup(v *gocui.View, header *gocui.View) error {

	// set view options
	view.view = v
	view.view.Frame = false
	view.view.BgColor = gocui.ColorDefault + gocui.AttrReverse

	// set keybindings
	// if err := view.gui.SetKeybinding(view.Name, gocui.KeyArrowDown, gocui.ModNone, func(*gocui.Gui, *gocui.View) error { return view.CursorDown() }); err != nil {
	// 	return err
	// }
	// if err := view.gui.SetKeybinding(view.Name, gocui.KeyArrowUp, gocui.ModNone, func(*gocui.Gui, *gocui.View) error { return view.CursorUp() }); err != nil {
	// 	return err
	// }

	view.Render()

	return nil
}

func (view *StatusView) CursorDown() error {
	return nil
}

func (view *StatusView) CursorUp() error {
	return nil
}

func (view *StatusView) KeyHelp() string {
<<<<<<< HEAD
	return  Formatting.Control("[^C]") + ": Quit " +
		Formatting.Control("[^Space]") + ": Switch View "
=======
	control := color.New(color.Bold).SprintFunc()
	return control("[^C]") + ": Quit " +
		control("[^Space]") + ": Switch View " +
		control("[^/]") + ": Filter files"

>>>>>>> 2000a9e8
}

func (view *StatusView) Render() error {
	view.gui.Update(func(g *gocui.Gui) error {
		view.view.Clear()
		fmt.Fprintln(view.view, view.KeyHelp()+" | "+Views.lookup[view.gui.CurrentView().Name()].KeyHelp())

		return nil
	})
	// todo: blerg
	return nil
}<|MERGE_RESOLUTION|>--- conflicted
+++ resolved
@@ -2,11 +2,7 @@
 
 import (
 	"fmt"
-
-<<<<<<< HEAD
-=======
-	"github.com/fatih/color"
->>>>>>> 2000a9e8
+	
 	"github.com/jroimartin/gocui"
 )
 
@@ -55,16 +51,9 @@
 }
 
 func (view *StatusView) KeyHelp() string {
-<<<<<<< HEAD
-	return  Formatting.Control("[^C]") + ": Quit " +
-		Formatting.Control("[^Space]") + ": Switch View "
-=======
-	control := color.New(color.Bold).SprintFunc()
-	return control("[^C]") + ": Quit " +
-		control("[^Space]") + ": Switch View " +
-		control("[^/]") + ": Filter files"
-
->>>>>>> 2000a9e8
+	return Formatting.Control("[^C]") + ": Quit " +
+		Formatting.Control("[^Space]") + ": Switch View " +
+			Formatting.Control("[^/]") + ": Filter files"
 }
 
 func (view *StatusView) Render() error {
